--- conflicted
+++ resolved
@@ -1,10 +1,6 @@
 # __init__.py for CheckmateSample
 from .generator import *
-<<<<<<< HEAD
-from ._version import __version__
-=======
 
 from ._version import get_version
 __version__ = get_version()
 
->>>>>>> 1c76466e
